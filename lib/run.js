--- conflicted
+++ resolved
@@ -280,25 +280,16 @@
 
 				browser.tempDir = options.tempDir;
 
-<<<<<<< HEAD
-				callback( null, new Instance( assign( {}, browser, {
-					args: args.filter(Boolean).concat(uri),
-					detached: options.detached,
-					env: env,
-					cwd: cwd
-				} ) ) );
-=======
                 try {
-                    callback(null, new Instance( assign( {}, browser, {
-                        args: args,
+                    callback(null, new Instance(assign({}, browser, {
+                        args: args.filter(Boolean).concat(uri),
                         detached: options.detached,
                         env: env,
                         cwd: cwd
                     })));
                 } catch ( e ) {
-                    callback( e )
+                    callback( e );
                 }
->>>>>>> a77ea556
 			} );
 		}
 	};
