var EventEmitter = require( 'events' ).EventEmitter,
	child = require( 'child_process' ),
	rimraf = require( 'rimraf' ),
	util = require( 'util' );

/**
 * Web browser instance
 * @param {Object}  options Configuration options
 * @param {Array}   options.args        Array list of command line arguments
 * @param {String}  options.command     Command used to start an instance's process
 * @param {String}  options.cwd         Instance's current working directory
 * @param {Boolean} options.detached    Flag telling if the instance should be started in detached mode
 * @param {Object}  options.env         Instance's environment variables
 * @param {String}  options.image       Instance image (used to kill it on Windows)
 * @param {String}  options.processName Instance process name (used to kill it on OSX)
 * @param {String}  options.tempDir     Temporary directory used by the instance
 */
function Instance( options ) {
	EventEmitter.call( this );

	this.command = options.command;
	this.args = options.args;
	this.image = options.image;
	this.processName = options.processName;
	this.tempDir = options.tempDir;
	this.browserType = options.type; //saving the type of browser instance for issue# 49

	this.process = child.spawn( this.command, this.args, {
		detached: options.detached,
		env: options.env,
		cwd: options.cwd
	} );

	this.pid = this.process.pid;
	this.stdout = this.process.stdout;
	this.stderr = this.process.stderr;

	// on Windows Opera uses a launcher which is stopped immediately after opening the browser
	// so it makes no sense to bind a listener, though we won't be noticed about crashes...
	if ( options.name === 'opera' && process.platform === 'win32' ) {
		return;
	}

	// trigger "stop" event when the process exits
	this.process.on( 'close', this.emit.bind( this, 'stop' ) );

	// clean-up the temp directory once the instance stops
	if ( this.tempDir ) {
		this.on( 'stop', function() {
			rimraf( this.tempDir, function() { /* .. */ } );
		}.bind( this ) );
	}
}

util.inherits( Instance, EventEmitter );

/**
 * Stop the instance
 * @param {Function} callback Callback function called when the instance is stopped
 */
Instance.prototype.stop = function( callback ) {
	if ( typeof callback == 'function' ) {
		this.once( 'stop', callback );
	}

	// Opera case - it uses a launcher so we have to kill it somehow without a reference to the process
	if ( process.platform === 'win32' && this.image ) {
		child.exec( 'taskkill /F /IM ' + this.image )
<<<<<<< HEAD
			.on( 'close', this.emit.bind( this, 'stop' ) );
=======
			.on( 'exit', this.emit.bind( this, 'stop' ) );
		// ie case on windows machine
	} else if ( process.platform === 'win32' && this.browserType === 'ie' ) {
		child.exec( 'taskkill /F /IM iexplore.exe')
			.on( 'exit', this.emit.bind( this, 'stop' ) );
>>>>>>> c14e680e
		// OSX case with "open" command
	} else if ( this.command === 'open' ) {
		child.exec( 'osascript -e \'tell application "' + this.processName + '" to quit\'' );
		// every other scenario
	} else {
		this.process.kill();
	}
};

module.exports = Instance;<|MERGE_RESOLUTION|>--- conflicted
+++ resolved
@@ -66,15 +66,11 @@
 	// Opera case - it uses a launcher so we have to kill it somehow without a reference to the process
 	if ( process.platform === 'win32' && this.image ) {
 		child.exec( 'taskkill /F /IM ' + this.image )
-<<<<<<< HEAD
 			.on( 'close', this.emit.bind( this, 'stop' ) );
-=======
-			.on( 'exit', this.emit.bind( this, 'stop' ) );
 		// ie case on windows machine
 	} else if ( process.platform === 'win32' && this.browserType === 'ie' ) {
 		child.exec( 'taskkill /F /IM iexplore.exe')
-			.on( 'exit', this.emit.bind( this, 'stop' ) );
->>>>>>> c14e680e
+			.on( 'close', this.emit.bind( this, 'stop' ) );
 		// OSX case with "open" command
 	} else if ( this.command === 'open' ) {
 		child.exec( 'osascript -e \'tell application "' + this.processName + '" to quit\'' );
