var spawn = require('child_process').spawn;
var merge = require('merge');
var windows = require('./windows');
var darwin = require('./darwin');

var browsers = {
    'google-chrome' : {
        name : 'chrome',
        re : /Google Chrome (\S+)/,
        type : 'chrome',
        profile : true,
    },
    'chromium-browser' : {
        name : 'chromium',
        re : /Chromium (\S+)/,
        type : 'chrome',
        profile : true,
    },
    'firefox' : {
        name : 'firefox',
        re : /Mozilla Firefox (\S+)/,
        type : 'firefox',
        profile : true,
    },
    'phantomjs' : {
        name : 'phantom',
        re : /(\S+)/,
        type : 'phantom',
        headless : true,
        profile : true,
    },
    'safari': {
    	name: 'safari',
        type: 'safari',
        profile: false
    },
    'ie': {
        windows: true,
        name: 'ie',
        type: 'ie',
        profile: false
    }
};

var mix = function(s, r) {
    Object.keys(s).forEach(function(name) {
        if (!r.hasOwnProperty(name)) {
            r[name] = s[name];
        }
    });
    return r;
};

module.exports = function (cb) {
    var available = [],
        pending = Object.keys(browsers).length;
    Object.keys(browsers).forEach(function (name) {
        var br = browsers[name];
        check(name, function (err, v, p) {
            if (err === null) {
                if (Array.isArray(v)) {
                    v.forEach(function(item) {
                        available.push(mix(br, {
                            command : item.path,
                            version : item.version
                        }));
                    });
                } else {
                    available.push(mix(br, {
                        command : p || name,
                        version : v
                    }));
                }
            }
            if (--pending === 0) cb(available);
        });
    });
};


function checkWindows (name, cb) {
	if (windows[name]) {
	    windows[name].version(function(err, version) {
            if (version) {
               windows[name].path(function(err, p) {
                    if (err) {
                        return cb('failed to get path for ' + name);
                    }
                    cb(null, version, p);
               });
            } else {
               cb('failed to get version for ' + name);
            }
	    });
	} else {
   	    checkWhich(name, cb);
	}
};

function checkDarwin (name, cb) {
	if (darwin[name]) {
        if (darwin[name].all) {
            darwin[name].all(function(err, available) {
                if (err) {
                   cb('failed to get version for ' + name);
                } else {
                    cb(err, available);
                }
            });
        } else {
            darwin[name].version(function(err, version) {
                if (version) {
                    darwin[name].path(function(err, p) {
                        if (err) {
                            return cb('failed to get path for ' + name);
                        }
                        cb(null, version, p);
                   });
                } else {
                   cb('failed to get version for ' + name);
                }
            });
        }
	} else {
   	    checkWhich(name, cb);
	}
};

function check(name, cb) {
    switch (process.platform) {
        case 'win32':
	        checkWindows(name, cb);
            break;
        case 'darwin':
            checkDarwin(name, cb);
            break;
        default:
   	        checkWhich(name, cb);
            break;
   }
};

function checkWhich (name, cb) {
    var re = browsers[name].re;
    if (browsers[name].windows) {
	 return cb('not installed');
    }
    var ps = spawn(name, [ '--version' ]);
    var data = '';
    ps.stdout.on('data', function (buf) { data += buf });
<<<<<<< HEAD

    ps.on('error', function () {
      cb('not installed');
      cb = null;
    })

=======
    
    ps.on('error', function (err) {
        cb('not installed');
    });
>>>>>>> 39dabda6
    ps.on('exit', function (code, sig) {
    	if (!cb) return;
        if (code !== 0) return cb('not installed');
        
        var m = re.exec(data);
        if (m) cb(null, m[1])
        else cb(null, data.trim())
    });
};<|MERGE_RESOLUTION|>--- conflicted
+++ resolved
@@ -65,7 +65,8 @@
                             version : item.version
                         }));
                     });
-                } else {
+                }
+                else {
                     available.push(mix(br, {
                         command : p || name,
                         version : v
@@ -88,11 +89,13 @@
                     }
                     cb(null, version, p);
                });
-            } else {
+            }
+            else {
                cb('failed to get version for ' + name);
             }
 	    });
-	} else {
+	}
+    else {
    	    checkWhich(name, cb);
 	}
 };
@@ -103,11 +106,13 @@
             darwin[name].all(function(err, available) {
                 if (err) {
                    cb('failed to get version for ' + name);
-                } else {
+                }
+                else {
                     cb(err, available);
                 }
             });
-        } else {
+        }
+        else {
             darwin[name].version(function(err, version) {
                 if (version) {
                     darwin[name].path(function(err, p) {
@@ -116,12 +121,14 @@
                         }
                         cb(null, version, p);
                    });
-                } else {
+                }
+                else {
                    cb('failed to get version for ' + name);
                 }
             });
         }
-	} else {
+	}
+    else {
    	    checkWhich(name, cb);
 	}
 };
@@ -143,24 +150,17 @@
 function checkWhich (name, cb) {
     var re = browsers[name].re;
     if (browsers[name].windows) {
-	 return cb('not installed');
+	   return cb('not installed');
     }
     var ps = spawn(name, [ '--version' ]);
     var data = '';
     ps.stdout.on('data', function (buf) { data += buf });
-<<<<<<< HEAD
-
+    
     ps.on('error', function () {
-      cb('not installed');
-      cb = null;
+        cb('not installed');
+        cb = null;
     })
-
-=======
     
-    ps.on('error', function (err) {
-        cb('not installed');
-    });
->>>>>>> 39dabda6
     ps.on('exit', function (code, sig) {
     	if (!cb) return;
         if (code !== 0) return cb('not installed');
