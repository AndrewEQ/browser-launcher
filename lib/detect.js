var spawn = require( 'child_process' ).spawn,
	winDetect = require( 'win-detect-browsers' ),
	darwin = require( './darwin' ),
	assign = require('lodash/assign'),
	Browsers = require('./browsers'),
	browsers = new Browsers();

/**
 * Detect all available browsers on Windows systems.
 * Pass an array of detected browsers to the callback function when done.
 * @param {Function} callback Callback function
 */
function detectWindows(callback) {
	winDetect(function (found) {
		var available = found.map(function (browser) {
			var config = browsers.typeConfig(browser.name);

			return assign({
				type: browser.name,
				name: browser.name,
				command: browser.path,
				version: browser.version
			}, config);
		});

		callback(available);
	});
}

/**
 * Check if the given browser is available (on OSX systems).
 * Pass its version and path to the callback function if found.
 * @param {String}   name     Name of a browser
 * @param {Function} callback Callback function
 */
<<<<<<< HEAD
function checkDarwin( name, callback ) {
	if ( darwin[ name ] ) {
		darwin[ name ].version( function( err, version ) {
			if ( version ) {
				darwin[ name ].path( function( err, p ) {
					if ( err ) {
						return callback( 'failed to get path for ' + name );
					}

					callback( null, version, p );
				} );
			} else {
				callback( 'failed to get version for ' + name );
			}
		} );
=======
function checkDarwin(name, callback) {
	if (darwin[name].all) {
		darwin[name].all(function (err, available) {
			if (err) {
				return callback('failed to get version for ' + name);
			}
			callback(null, available);
		});
>>>>>>> 2aaf1721
	} else {
		darwin[name].version(function (err, version) {
			if (err) {
				return callback('failed to get version for ' + name);
			}

			darwin[name].path(function (err, path) {
				if (err) {
					return callback('failed to get path for ' + name);
				}

				callback(null, version, path);
			});
		});
	}
}

/**
 * Attempt to run browser (on Unix systems).
 * Pass its version to the callback function if found.
 * @param {String}   name     Name of a browser
 * @param {RegExp}	 regex	  Extracts version from command output
 * @param {Function} callback Callback function
 */
function getCommandVersion( name, regex, callback ) {
	var process = spawn( name, [ '--version' ] ),
		data = '';

	process.stdout.on( 'data', function( buf ) {
		data += buf;
	} );

	process.on( 'error', function() {
		callback( 'not installed' );
		callback = null;
	} );

	process.on( 'close', function( code ) {
		if ( !callback ) {
			return;
		}

		if ( code !== 0 ) {
			return callback( 'not installed' );
		}

		var match = regex.exec( data );
		var version = match ? match[1] : data.trim();
		callback(null, version);
	} );
}

/**
 * Check if the given browser is available (on Unix systems).
 * Pass its version and command to the callback function if found.
 * @param {Array}    commands List of potential commands used to start browser
 * @param {RegExp}	 regex extracts version from browser's command-line output
 * @param {Function} callback Callback function
 */
function checkUnix(commands, regex, cb) {
	var checkCount = 0;
	var detectedVersion;

	commands.forEach(function(command) {

		/*
		 There could be multiple commands run per browser on Linux, and we can't call the callback on _every_
		 successful command invocation, because then it will be called more than `browserPlatforms.length` times.

		 This callback function performs debouncing, and also takes care of the case when the same browser matches
		 multiple commands (due to symlinking or whatnot). Only the last _successful_ "check" will be saved and
		 passed on
		 */
		getCommandVersion(command, regex, function linuxDone(err, version) {
			checkCount++;
			if (!err) {
				detectedVersion = version;
			}

			if (checkCount == commands.length) {
				cb(!detectedVersion ? 'Browser not found' : null, detectedVersion, command);
			}
		});
	});
}

/**
 * Detect all available web browsers.
 * Pass an array of available browsers to the callback function when done.
 * @param {Function} callback Callback function
 */
module.exports = function detect(callback) {
	if (process.platform === 'win32') {
		return detectWindows(callback);
	}

	var available = [],
		detectAttempts = 0,
		browserPlatforms = browsers.browserPlatforms();

	browserPlatforms.forEach(function(browserPlatform) {
		function browserDone(err, version, path) {
			detectAttempts++;
			if (!err) {
				if (!Array.isArray(version)) {
					version = [{path: path, version: version}];
				}

				version.forEach(function(item) {
					var config = browsers.typeConfig(browserPlatform.type);
					available.push(assign({}, config, {
						type: browserPlatform.type,
						name: browserPlatform.darwin,
						command: item.path,
						version: item.version
					}));
				});
			}

<<<<<<< HEAD
		var br = browsers[ name ];

		check( name, function( err, v, p ) {
			if ( err === null ) {
				available.push( extend( {}, br, {
					command: p || name,
					version: v
				} ) );
=======
			if (detectAttempts === browserPlatforms.length) {
				callback(available);
>>>>>>> 2aaf1721
			}
		}

		if (process.platform === 'darwin' && darwin[name]) {
			checkDarwin(browserPlatform.darwin, browserDone);
			return;
		}

		checkUnix(browserPlatform.linux, browserPlatform.regex, browserDone);
	});
};<|MERGE_RESOLUTION|>--- conflicted
+++ resolved
@@ -33,47 +33,20 @@
  * @param {String}   name     Name of a browser
  * @param {Function} callback Callback function
  */
-<<<<<<< HEAD
-function checkDarwin( name, callback ) {
-	if ( darwin[ name ] ) {
-		darwin[ name ].version( function( err, version ) {
-			if ( version ) {
-				darwin[ name ].path( function( err, p ) {
-					if ( err ) {
-						return callback( 'failed to get path for ' + name );
-					}
+function checkDarwin(name, callback) {
+  darwin[name].version(function (err, version) {
+    if (err) {
+      return callback('failed to get version for ' + name);
+    }
 
-					callback( null, version, p );
-				} );
-			} else {
-				callback( 'failed to get version for ' + name );
-			}
-		} );
-=======
-function checkDarwin(name, callback) {
-	if (darwin[name].all) {
-		darwin[name].all(function (err, available) {
-			if (err) {
-				return callback('failed to get version for ' + name);
-			}
-			callback(null, available);
-		});
->>>>>>> 2aaf1721
-	} else {
-		darwin[name].version(function (err, version) {
-			if (err) {
-				return callback('failed to get version for ' + name);
-			}
+    darwin[name].path(function (err, path) {
+      if (err) {
+        return callback('failed to get path for ' + name);
+      }
 
-			darwin[name].path(function (err, path) {
-				if (err) {
-					return callback('failed to get path for ' + name);
-				}
-
-				callback(null, version, path);
-			});
-		});
-	}
+      callback(null, version, path);
+    });
+  });
 }
 
 /**
@@ -163,34 +136,17 @@
 		function browserDone(err, version, path) {
 			detectAttempts++;
 			if (!err) {
-				if (!Array.isArray(version)) {
-					version = [{path: path, version: version}];
-				}
-
-				version.forEach(function(item) {
-					var config = browsers.typeConfig(browserPlatform.type);
-					available.push(assign({}, config, {
-						type: browserPlatform.type,
-						name: browserPlatform.darwin,
-						command: item.path,
-						version: item.version
-					}));
-				});
+        var config = browsers.typeConfig(browserPlatform.type);
+        available.push(assign({}, config, {
+          type: browserPlatform.type,
+          name: browserPlatform.darwin,
+          command: path,
+          version: version
+        }));
 			}
 
-<<<<<<< HEAD
-		var br = browsers[ name ];
-
-		check( name, function( err, v, p ) {
-			if ( err === null ) {
-				available.push( extend( {}, br, {
-					command: p || name,
-					version: v
-				} ) );
-=======
 			if (detectAttempts === browserPlatforms.length) {
 				callback(available);
->>>>>>> 2aaf1721
 			}
 		}
 
